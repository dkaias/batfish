--- conflicted
+++ resolved
@@ -46,7 +46,6 @@
 import jline.console.UserInterruptException;
 import jline.console.completer.Completer;
 import jline.console.history.FileHistory;
-import org.apache.commons.io.FileUtils;
 import org.apache.commons.io.output.WriterOutputStream;
 import org.apache.commons.lang.exception.ExceptionUtils;
 import org.batfish.client.answer.LoadQuestionAnswerElement;
@@ -1386,109 +1385,6 @@
     _logger.output("Active container is set");
     _logger.infof(" to  %s\n", _currContainerName);
     _logger.output("\n");
-    return true;
-  }
-
-<<<<<<< HEAD
-  @Deprecated
-  private boolean initDeltaEnv(FileWriter outWriter, List<String> options, List<String> parameters)
-=======
-  private boolean initEnvironment(String[] words, FileWriter outWriter,
-      List<String> options, List<String> parameters)
->>>>>>> 929c0123
-      throws Exception {
-    if (!isValidArgument(options, parameters, 1, 1, 6, Command.INIT_ENVIRONMENT)) {
-      return false;
-    }
-    if (!isSetTestrig() || !isSetContainer(true)) {
-      return false;
-    }
-
-    String testrigName = _currTestrig;
-    if (options.contains("-delta")) {
-      if (!isSetDeltaEnvironment()) {
-        return false;
-      }
-      testrigName = _currDeltaTestrig;
-    }
-
-    String paramsLine =
-        String.join(" ", Arrays.copyOfRange(words, 1 + options.size(), words.length));
-    Map<String, JsonNode> initEnvParams = parseParams(paramsLine);
-
-    String deltaEnvName = (initEnvParams.containsKey("envName"))
-        ? initEnvParams.get("envName").asText() : DEFAULT_DELTA_ENV_PREFIX + UUID.randomUUID();
-
-    String baseEnvName = (initEnvParams.containsKey("baseEnvName"))
-        ? initEnvParams.get("baseEnvName").asText() : "";
-
-    Path deltaEnvDir = CommonUtil.createTempDirectory("environment");
-
-    //if a environment directory or zip was given to us, copy that over
-    if (initEnvParams.containsKey("envDirOrZip")) {
-      Path envDirOrZip = Paths.get(initEnvParams.get("envDirOrZip").asText());
-      if (!Files.exists(envDirOrZip)) {
-        _logger.errorf("Environment directory or zip file %s does not exist\n",
-            envDirOrZip.toAbsolutePath().toString());
-        return false;
-      }
-
-      if (Files.isDirectory(envDirOrZip)) {
-        FileUtils.copyDirectory(new File(envDirOrZip.toAbsolutePath().toString()),
-            deltaEnvDir.toFile());
-      } else {
-        UnzipUtility.unzip(envDirOrZip, deltaEnvDir);
-      }
-    }
-
-    //Process the blacklists now. Dump them in the directory (potentially overwriting previous ones)
-    if (initEnvParams.containsKey("edgeBlacklist")) {
-      Path edgeBlacklist = Paths.get(deltaEnvDir.toAbsolutePath().toString(),
-          BfConsts.RELPATH_EDGE_BLACKLIST_FILE);
-      CommonUtil.writeFile(edgeBlacklist, initEnvParams.get("edgeBlacklist").toString());
-    }
-    if (initEnvParams.containsKey("interfaceBlacklist")) {
-      Path interfaceBlacklist = Paths.get(deltaEnvDir.toAbsolutePath().toString(),
-          BfConsts.RELPATH_INTERFACE_BLACKLIST_FILE);
-      CommonUtil.writeFile(interfaceBlacklist, initEnvParams.get("interfaceBlacklist").toString());
-    }
-    if (initEnvParams.containsKey("nodeBlacklist")) {
-      Path nodeBlacklist = Paths.get(deltaEnvDir.toAbsolutePath().toString(),
-          BfConsts.RELPATH_INTERFACE_BLACKLIST_FILE);
-      CommonUtil.writeFile(nodeBlacklist, initEnvParams.get("nodeBlacklist").toString());
-    }
-
-<<<<<<< HEAD
-    if (!uploadEnv(deltaEnvLocation, _currTestrig, deltaEnvName, baseEnvName)) {
-=======
-    if (!uploadEnv(deltaEnvDir.toAbsolutePath().toString(),
-        deltaEnvName, baseEnvName, testrigName)) {
->>>>>>> 929c0123
-      return false;
-    }
-
-    _currDeltaEnv = deltaEnvName;
-    _currDeltaTestrig = testrigName;
-
-    _logger.output("Active delta testrig->environment is set");
-    _logger.infof("to %s->%s\n", _currDeltaTestrig, _currDeltaEnv);
-    _logger.output("\n");
-
-    WorkItem wItemGenDdp =
-        _workHelper.getWorkItemCompileDeltaEnvironment(
-            _currContainerName, _currDeltaTestrig, _currEnv, _currDeltaEnv);
-    if (!execute(wItemGenDdp, outWriter)) {
-      return false;
-    }
-
-    WorkItem wItemValidateEnvironment =
-        _workHelper.getWorkItemValidateEnvironment(
-            _currContainerName, _currDeltaTestrig, _currDeltaEnv);
-
-    if (!execute(wItemValidateEnvironment, outWriter)) {
-      return false;
-    }
-
     return true;
   }
 
@@ -2202,13 +2098,8 @@
           return initContainer(options, parameters);
         case INIT_DELTA_TESTRIG:
           return initTestrig(outWriter, options, parameters, true);
-<<<<<<< HEAD
         case INIT_ENVIRONMENT:
           return initEnvironment(words, outWriter, options, parameters);
-=======
-      case INIT_ENVIRONMENT:
-        return initEnvironment(words, outWriter, options, parameters);
->>>>>>> 929c0123
         case INIT_TESTRIG:
           return initTestrig(outWriter, options, parameters, false);
         case LIST_ANALYSES:
@@ -2834,13 +2725,8 @@
     return _workHelper.uploadCustomObject(_currContainerName, _currTestrig, objectName, objectFile);
   }
 
-<<<<<<< HEAD
   private boolean uploadEnv(
       String fileOrDir, String testrigName, String newEnvName, String baseEnvName) {
-=======
-  private boolean uploadEnv(String fileOrDir, String envName, String baseEnvName,
-      String testrigName) throws Exception {
->>>>>>> 929c0123
     Path initialUploadTarget = Paths.get(fileOrDir);
     Path uploadTarget = initialUploadTarget;
     boolean createZip = Files.isDirectory(initialUploadTarget);
@@ -2851,11 +2737,7 @@
     try {
       boolean result =
           _workHelper.uploadEnvironment(
-<<<<<<< HEAD
               _currContainerName, testrigName, baseEnvName, newEnvName, uploadTarget.toString());
-=======
-              _currContainerName, testrigName, baseEnvName, envName, uploadTarget.toString());
->>>>>>> 929c0123
       return result;
     } finally {
       if (createZip) {

package org.batfish.datamodel.questions.smt;

import com.fasterxml.jackson.annotation.JsonIgnore;
import com.fasterxml.jackson.annotation.JsonProperty;
import java.util.EnumSet;
import java.util.Set;
import java.util.TreeSet;
import org.batfish.common.BatfishException;
import org.batfish.datamodel.ForwardingAction;
import org.batfish.datamodel.HeaderSpace;
import org.batfish.datamodel.IpProtocol;
import org.batfish.datamodel.IpWildcard;
import org.batfish.datamodel.SubRange;
import org.batfish.datamodel.questions.IQuestion;
import org.batfish.datamodel.questions.Question;


public class HeaderQuestion extends Question implements IQuestion {

  private static final String PROP_DST_IPS = "dstIps";

  private static final String PROP_DST_PORTS = "dstPorts";

  private static final String PROP_FRAGMENT_OFFSETS = "fragmentOffsets";

  private static final String PROP_ICMP_CODES = "icmpCodes";

  private static final String PROP_ICMP_TYPES = "icmpTypes";

  private static final String PROP_IP_PROTOCOLS = "ipProtocols";

  private static final String PROP_NOT_DST_IPS = "notDstIps";

  private static final String PROP_NOT_DST_PORTS = "notDstPorts";

  private static final String PROP_NOT_FRAGMENT_OFFSETS = "notFragmentOffsets";

  private static final String PROP_NOT_ICMP_CODES = "notIcmpCodes";

  private static final String PROP_NOT_ICMP_TYPES = "notIcmpTypes";

  private static final String PROP_NOT_IP_PROTOCOLS = "notIpProtocols";

  private static final String PROP_NOT_SRC_IPS = "notSrcIps";

  private static final String PROP_NOT_SRC_PORTS = "notSrcPorts";

  private static final String PROP_SRC_IPS = "srcIps";

  private static final String PROP_SRC_OR_DST_IPS = "srcOrDstIps";

  private static final String PROP_SRC_OR_DST_PORTS = "srcOrDstPorts";

  private static final String PROP_SRC_PORTS = "srcPorts";

  private static final String PROP_FAILURES = "failures";

  private static final String PROP_FULL_MODEL = "fullModel";

  private static final String PROP_MINIMIZE = "minimize";

  private static final String PROP_DIFF_TYPE = "diffType";

  private static final String PROP_ENV_DIFF = "envDiff";

  private static final String PROP_BASE_ENV_TYPE = "baseEnvType";

  private static final String PROP_DIFF_ENV_TYPE = "deltaEnvType";

<<<<<<< HEAD
  private static final String PROP_USE_ABSTRACTION = "useAbstraction";

  private static final String PROP_BENCHMARK = "benchmark";
=======
  private static final String PROP_MODEL_OVERFLOW = "modelOverflow";

  private static final String PROP_USE_ABSTRACTION = "useAbstraction";

  private static final String PROP_STATISTICS = "stats";
>>>>>>> b5d5abe5

  private Set<ForwardingAction> _actions;

  private HeaderSpace _headerSpace;

  private int _failures;

  private boolean _fullModel;

  private boolean _noEnvironment;

  private boolean _minimize;

  private DiffType _diffType;

  private boolean _envDiff;

  private EnvironmentType _baseEnvType;

  private EnvironmentType _deltaEnvType;

<<<<<<< HEAD
  private boolean _useAbstraction;

  private boolean _benchmark;
=======
  private boolean _modelOverflow;

  private boolean _useAbstraction;

  private boolean _stats;
>>>>>>> b5d5abe5

  public HeaderQuestion() {
    _actions = EnumSet.of(ForwardingAction.ACCEPT);
    _headerSpace = new HeaderSpace();
    _failures = 0;
    _fullModel = false;
    _noEnvironment = false;
    _minimize = false;
    _diffType = null;
    _envDiff = false;
    _baseEnvType = EnvironmentType.ANY;
    _deltaEnvType = EnvironmentType.ANY;
<<<<<<< HEAD
    _useAbstraction = false;
    _benchmark = false;
=======
    _modelOverflow = false;
    _useAbstraction = false;
    _stats = false;
>>>>>>> b5d5abe5
  }

  public HeaderQuestion(HeaderQuestion q) {
    _actions = q._actions;
    _headerSpace = q._headerSpace;
    _failures = q._failures;
    _fullModel = q._fullModel;
    _noEnvironment = q._noEnvironment;
    _minimize = q._minimize;
    _diffType = q._diffType;
    _envDiff = q._envDiff;
    _baseEnvType = q._baseEnvType;
    _deltaEnvType = q._deltaEnvType;
<<<<<<< HEAD
    _useAbstraction = q._useAbstraction;
    _benchmark = q._benchmark;
=======
    _modelOverflow = q._modelOverflow;
    _useAbstraction = q._useAbstraction;
    _stats = q._stats;
>>>>>>> b5d5abe5
  }

  @Override
  public boolean getDataPlane() {
    return true;
  }

  @JsonProperty(PROP_DST_IPS)
  public Set<IpWildcard> getDstIps() {
    return _headerSpace.getDstIps();
  }

  @JsonProperty(PROP_DST_PORTS)
  public Set<SubRange> getDstPorts() {
    return _headerSpace.getDstPorts();
  }

  @JsonProperty(PROP_FRAGMENT_OFFSETS)
  public Set<SubRange> getFragmentOffsets() {
    return _headerSpace.getFragmentOffsets();
  }

  @JsonIgnore
  public HeaderSpace getHeaderSpace() {
    return _headerSpace;
  }

  @JsonIgnore
  public void setHeaderSpace(HeaderSpace h) {
    _headerSpace = h;
  }

  @JsonProperty(PROP_ICMP_CODES)
  public Set<SubRange> getIcmpCodes() {
    return _headerSpace.getIcmpCodes();
  }

  @JsonProperty(PROP_ICMP_TYPES)
  public Set<SubRange> getIcmpTypes() {
    return _headerSpace.getIcmpTypes();
  }

  @JsonProperty(PROP_IP_PROTOCOLS)
  public Set<IpProtocol> getIpProtocols() {
    return _headerSpace.getIpProtocols();
  }

  @Override
  public String getName() {
    throw new BatfishException("Unimplemented getEnvName");
  }

  @JsonProperty(PROP_NOT_DST_IPS)
  public Set<IpWildcard> getNotDstIps() {
    return _headerSpace.getNotDstIps();
  }

  @JsonProperty(PROP_NOT_DST_PORTS)
  public Set<SubRange> getNotDstPorts() {
    return _headerSpace.getNotDstPorts();
  }

  @JsonProperty(PROP_NOT_FRAGMENT_OFFSETS)
  private Set<SubRange> getNotFragmentOffsets() {
    return _headerSpace.getNotFragmentOffsets();
  }

  @JsonProperty(PROP_NOT_ICMP_CODES)
  public Set<SubRange> getNotIcmpCodes() {
    return _headerSpace.getNotIcmpCodes();
  }

  @JsonProperty(PROP_NOT_ICMP_TYPES)
  public Set<SubRange> getNotIcmpTypes() {
    return _headerSpace.getNotIcmpTypes();
  }

  @JsonProperty(PROP_NOT_IP_PROTOCOLS)
  public Set<IpProtocol> getNotIpProtocols() {
    return _headerSpace.getNotIpProtocols();
  }

  @JsonProperty(PROP_NOT_SRC_IPS)
  public Set<IpWildcard> getNotSrcIps() {
    return _headerSpace.getNotSrcIps();
  }

  @JsonProperty(PROP_NOT_SRC_PORTS)
  public Set<SubRange> getNotSrcPorts() {
    return _headerSpace.getNotSrcPorts();
  }

  @JsonProperty(PROP_SRC_IPS)
  public Set<IpWildcard> getSrcIps() {
    return _headerSpace.getSrcIps();
  }

  @JsonProperty(PROP_SRC_OR_DST_IPS)
  public Set<IpWildcard> getSrcOrDstIps() {
    return _headerSpace.getSrcOrDstIps();
  }

  @JsonProperty(PROP_SRC_OR_DST_PORTS)
  public Set<SubRange> getSrcOrDstPorts() {
    return _headerSpace.getSrcOrDstPorts();
  }

  @JsonProperty(PROP_SRC_PORTS)
  public Set<SubRange> getSrcPorts() {
    return _headerSpace.getSrcPorts();
  }

  @JsonProperty(PROP_FAILURES)
  public int getFailures() {
    return _failures;
  }

  @JsonProperty(PROP_FULL_MODEL)
  public boolean getFullModel() {
    return _fullModel;
  }

  @JsonProperty(PROP_MINIMIZE)
  public boolean getMinimize() {
    return _minimize;
  }

  @JsonProperty(PROP_DIFF_TYPE)
  public DiffType getDiffType() {
    return _diffType;
  }

  @JsonProperty(PROP_ENV_DIFF)
  public boolean getEnvDiff() {
    return _envDiff;
  }

  @JsonProperty(PROP_BASE_ENV_TYPE)
  public EnvironmentType getBaseEnvironmentType() {
    return _baseEnvType;
  }

  @JsonProperty(PROP_DIFF_ENV_TYPE)
  public EnvironmentType getDeltaEnvironmentType() {
    return _deltaEnvType;
  }

<<<<<<< HEAD
  @JsonProperty(PROP_USE_ABSTRACTION)
  public boolean getUseAbstraction() {
    return _useAbstraction;
  }

  @JsonProperty(PROP_BENCHMARK)
  public boolean getBenchmark() {
    return _benchmark;
=======
  @JsonProperty(PROP_MODEL_OVERFLOW)
  public boolean getModelOverflow() {
    return _modelOverflow;
  }

  @JsonProperty(PROP_USE_ABSTRACTION)
  public boolean getUseAbstraction() {
    return _useAbstraction;
  }

  @JsonProperty(PROP_STATISTICS)
  public boolean getBenchmark() {
    return _stats;
  }

  @Override
  public boolean getTraffic() {
    return true;
>>>>>>> b5d5abe5
  }

  @Override
  public String prettyPrint() {
    return String.format("header %s", prettyPrintParams());
  }

  protected String prettyPrintParams() {
    try {
      String retString = String.format("%sactions=%s", prettyPrintBase(), _actions.toString());
      if (getDstPorts() != null && getDstPorts().size() != 0) {
        retString += String.format(", dstPorts=%s", getDstPorts());
      }
      if (getDstIps() != null && getDstIps().size() != 0) {
        retString += String.format(", dstIps=%s", getDstIps());
      }
      if (getFragmentOffsets() != null && getFragmentOffsets().size() != 0) {
        retString += String.format(", fragmentOffsets=%s", getFragmentOffsets());
      }
      if (getIcmpCodes() != null && getIcmpCodes().size() != 0) {
        retString += String.format(", icmpCodes=%s", getIcmpCodes());
      }
      if (getIcmpTypes() != null && getIcmpTypes().size() != 0) {
        retString += String.format(", icmpTypes=%s", getIcmpTypes());
      }
      if (getIpProtocols() != null && getIpProtocols().size() != 0) {
        retString += String.format(", ipProtocols=%s", getIpProtocols().toString());
      }
      if (getSrcOrDstPorts() != null && getSrcOrDstPorts().size() != 0) {
        retString += String.format(", srcOrDstPorts=%s", getSrcOrDstPorts());
      }
      if (getSrcOrDstIps() != null && getSrcOrDstIps().size() != 0) {
        retString += String.format(", srcOrDstIps=%s", getSrcOrDstIps());
      }
      if (getSrcIps() != null && getSrcIps().size() != 0) {
        retString += String.format(", srcIps=%s", getSrcIps());
      }
      if (getSrcPorts() != null && getSrcPorts().size() != 0) {
        retString += String.format(", srcPorts=%s", getSrcPorts());
      }
      if (getNotDstPorts() != null && getNotDstPorts().size() != 0) {
        retString += String.format(", notDstPorts=%s", getNotDstPorts());
      }
      if (getNotDstIps() != null && getNotDstIps().size() != 0) {
        retString += String.format(", notDstIps=%s", getNotDstIps());
      }
      if (getNotFragmentOffsets() != null && getNotFragmentOffsets().size() != 0) {
        retString += String.format(", notFragmentOffsets=%s", getNotFragmentOffsets());
      }
      if (getNotIcmpCodes() != null && getNotIcmpCodes().size() != 0) {
        retString += String.format(", notIcmpCodes=%s", getNotIcmpCodes());
      }
      if (getNotIcmpTypes() != null && getNotIcmpTypes().size() != 0) {
        retString += String.format(", notIcmpTypes=%s", getNotIcmpTypes());
      }
      if (getNotIpProtocols() != null && getNotIpProtocols().size() != 0) {
        retString += String.format(", notIpProtocols=%s", getNotIpProtocols().toString());
      }
      if (getNotSrcIps() != null && getNotSrcIps().size() != 0) {
        retString += String.format(", notSrcIps=%s", getNotSrcIps());
      }
      if (getNotSrcPorts() != null && getNotSrcPorts().size() != 0) {
        retString += String.format(", notSrcPorts=%s", getNotSrcPorts());
      }
      return retString;
    } catch (Exception e) {
      return "Pretty printing failed. Printing Json\n" + toJsonString();
    }
  }

  @JsonProperty(PROP_NOT_DST_IPS)
  public void setNotDstIps(Set<IpWildcard> notDstIps) {
    _headerSpace.setNotDstIps(new TreeSet<>(notDstIps));
  }

  @JsonProperty(PROP_NOT_DST_PORTS)
  public void setNotDstPorts(Set<SubRange> notDstPorts) {
    _headerSpace.setNotDstPorts(new TreeSet<>(notDstPorts));
  }

  @JsonProperty(PROP_NOT_ICMP_CODES)
  public void setNotIcmpCodes(Set<SubRange> notIcmpCodes) {
    _headerSpace.setNotIcmpCodes(new TreeSet<>(notIcmpCodes));
  }

  @JsonProperty(PROP_NOT_ICMP_TYPES)
  public void setNotIcmpTypes(Set<SubRange> notIcmpType) {
    _headerSpace.setNotIcmpTypes(new TreeSet<>(notIcmpType));
  }

  @JsonProperty(PROP_NOT_IP_PROTOCOLS)
  public void setNotIpProtocols(Set<IpProtocol> notIpProtocols) {
    _headerSpace.setNotIpProtocols(new TreeSet<>(notIpProtocols));
  }

  @JsonProperty(PROP_NOT_SRC_IPS)
  public void setNotSrcIps(Set<IpWildcard> notSrcIps) {
    _headerSpace.setNotSrcIps(new TreeSet<>(notSrcIps));
  }

  @JsonProperty(PROP_NOT_SRC_PORTS)
  public void setNotSrcPortRange(Set<SubRange> notSrcPorts) {
    _headerSpace.setNotSrcPorts(new TreeSet<>(notSrcPorts));
  }

  @JsonProperty(PROP_SRC_IPS)
  public void setSrcIps(Set<IpWildcard> srcIps) {
    _headerSpace.setSrcIps(new TreeSet<>(srcIps));
  }

  @JsonProperty(PROP_SRC_OR_DST_IPS)
  public void setSrcOrDstIps(Set<IpWildcard> srcOrDstIps) {
    _headerSpace.setSrcOrDstIps(new TreeSet<>(srcOrDstIps));
  }

  @JsonProperty(PROP_SRC_OR_DST_PORTS)
  public void setSrcOrDstPorts(Set<SubRange> srcOrDstPorts) {
    _headerSpace.setSrcOrDstPorts(new TreeSet<>(srcOrDstPorts));
  }

  @JsonProperty(PROP_SRC_PORTS)
  public void setSrcPorts(Set<SubRange> srcPorts) {
    _headerSpace.setSrcPorts(new TreeSet<>(srcPorts));
  }

  @JsonProperty(PROP_DST_IPS)
  public void setDstIps(Set<IpWildcard> dstIps) {
    _headerSpace.setDstIps(new TreeSet<>(dstIps));
  }

  @JsonProperty(PROP_DST_PORTS)
  public void setDstPorts(Set<SubRange> dstPorts) {
    _headerSpace.setDstPorts(new TreeSet<>(dstPorts));
  }

  @JsonProperty(PROP_ICMP_CODES)
  public void setIcmpCodes(Set<SubRange> icmpCodes) {
    _headerSpace.setIcmpCodes(new TreeSet<>(icmpCodes));
  }

  @JsonProperty(PROP_ICMP_TYPES)
  public void setIcmpTypes(Set<SubRange> icmpTypes) {
    _headerSpace.setIcmpTypes(new TreeSet<>(icmpTypes));
  }

  @JsonProperty(PROP_IP_PROTOCOLS)
  public void setIpProtocols(Set<IpProtocol> ipProtocols) {
    _headerSpace.setIpProtocols(new TreeSet<>(ipProtocols));
  }

  @JsonProperty(PROP_FAILURES)
  public void setFailures(int k) {
    _failures = k;
  }

  @JsonProperty(PROP_FULL_MODEL)
  public void setFullModel(boolean b) {
    _fullModel = b;
  }

  @JsonProperty(PROP_MINIMIZE)
  public void setMinimize(boolean b) {
    _minimize = b;
  }

  @JsonProperty(PROP_DIFF_TYPE)
  public void setDiffType(DiffType d) {
    _diffType = d;
  }

  @JsonProperty(PROP_ENV_DIFF)
  public void setEnvDiff(boolean b) {
    _envDiff = b;
  }

  @JsonProperty(PROP_BASE_ENV_TYPE)
  public void setBaseEnvironmentType(EnvironmentType e) {
    _baseEnvType = e;
  }

  @JsonProperty(PROP_DIFF_ENV_TYPE)
  public void setDeltaEnvironmentType(EnvironmentType e) {
    _deltaEnvType = e;
  }

<<<<<<< HEAD
=======
  @JsonProperty(PROP_MODEL_OVERFLOW)
  public void setModelOverflow(boolean x) {
    _modelOverflow = x;
  }

>>>>>>> b5d5abe5
  @JsonProperty(PROP_USE_ABSTRACTION)
  public void setUseAbstraction(boolean x) {
    this._useAbstraction = x;
  }

<<<<<<< HEAD
  @JsonProperty(PROP_BENCHMARK)
  public void setBenchmark(boolean x) {
    this._benchmark = x;
=======
  @JsonProperty(PROP_STATISTICS)
  public void setBenchmark(boolean x) {
    this._stats = x;
>>>>>>> b5d5abe5
  }
}<|MERGE_RESOLUTION|>--- conflicted
+++ resolved
@@ -67,17 +67,11 @@
 
   private static final String PROP_DIFF_ENV_TYPE = "deltaEnvType";
 
-<<<<<<< HEAD
+  private static final String PROP_MODEL_OVERFLOW = "modelOverflow";
+
   private static final String PROP_USE_ABSTRACTION = "useAbstraction";
 
   private static final String PROP_BENCHMARK = "benchmark";
-=======
-  private static final String PROP_MODEL_OVERFLOW = "modelOverflow";
-
-  private static final String PROP_USE_ABSTRACTION = "useAbstraction";
-
-  private static final String PROP_STATISTICS = "stats";
->>>>>>> b5d5abe5
 
   private Set<ForwardingAction> _actions;
 
@@ -99,17 +93,13 @@
 
   private EnvironmentType _deltaEnvType;
 
-<<<<<<< HEAD
+  private boolean _modelOverflow;
+
   private boolean _useAbstraction;
 
+  private boolean _stats;
+
   private boolean _benchmark;
-=======
-  private boolean _modelOverflow;
-
-  private boolean _useAbstraction;
-
-  private boolean _stats;
->>>>>>> b5d5abe5
 
   public HeaderQuestion() {
     _actions = EnumSet.of(ForwardingAction.ACCEPT);
@@ -122,14 +112,11 @@
     _envDiff = false;
     _baseEnvType = EnvironmentType.ANY;
     _deltaEnvType = EnvironmentType.ANY;
-<<<<<<< HEAD
-    _useAbstraction = false;
-    _benchmark = false;
-=======
     _modelOverflow = false;
     _useAbstraction = false;
     _stats = false;
->>>>>>> b5d5abe5
+    _useAbstraction = false;
+    _benchmark = false;
   }
 
   public HeaderQuestion(HeaderQuestion q) {
@@ -143,14 +130,11 @@
     _envDiff = q._envDiff;
     _baseEnvType = q._baseEnvType;
     _deltaEnvType = q._deltaEnvType;
-<<<<<<< HEAD
-    _useAbstraction = q._useAbstraction;
-    _benchmark = q._benchmark;
-=======
     _modelOverflow = q._modelOverflow;
     _useAbstraction = q._useAbstraction;
     _stats = q._stats;
->>>>>>> b5d5abe5
+    _useAbstraction = q._useAbstraction;
+    _benchmark = q._benchmark;
   }
 
   @Override
@@ -298,7 +282,11 @@
     return _deltaEnvType;
   }
 
-<<<<<<< HEAD
+  @JsonProperty(PROP_MODEL_OVERFLOW)
+  public boolean getModelOverflow() {
+    return _modelOverflow;
+  }
+
   @JsonProperty(PROP_USE_ABSTRACTION)
   public boolean getUseAbstraction() {
     return _useAbstraction;
@@ -307,26 +295,6 @@
   @JsonProperty(PROP_BENCHMARK)
   public boolean getBenchmark() {
     return _benchmark;
-=======
-  @JsonProperty(PROP_MODEL_OVERFLOW)
-  public boolean getModelOverflow() {
-    return _modelOverflow;
-  }
-
-  @JsonProperty(PROP_USE_ABSTRACTION)
-  public boolean getUseAbstraction() {
-    return _useAbstraction;
-  }
-
-  @JsonProperty(PROP_STATISTICS)
-  public boolean getBenchmark() {
-    return _stats;
-  }
-
-  @Override
-  public boolean getTraffic() {
-    return true;
->>>>>>> b5d5abe5
   }
 
   @Override
@@ -512,27 +480,18 @@
     _deltaEnvType = e;
   }
 
-<<<<<<< HEAD
-=======
   @JsonProperty(PROP_MODEL_OVERFLOW)
   public void setModelOverflow(boolean x) {
     _modelOverflow = x;
   }
 
->>>>>>> b5d5abe5
   @JsonProperty(PROP_USE_ABSTRACTION)
   public void setUseAbstraction(boolean x) {
     this._useAbstraction = x;
   }
 
-<<<<<<< HEAD
   @JsonProperty(PROP_BENCHMARK)
   public void setBenchmark(boolean x) {
     this._benchmark = x;
-=======
-  @JsonProperty(PROP_STATISTICS)
-  public void setBenchmark(boolean x) {
-    this._stats = x;
->>>>>>> b5d5abe5
   }
 }
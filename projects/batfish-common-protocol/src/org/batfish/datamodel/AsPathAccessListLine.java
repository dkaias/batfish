--- conflicted
+++ resolved
@@ -2,12 +2,8 @@
 
 import java.io.Serializable;
 
-<<<<<<< HEAD
-public final class AsPathAccessListLine implements Serializable, Comparable<AsPathAccessListLine> {
-=======
 public final class AsPathAccessListLine implements Serializable,
       Comparable<AsPathAccessListLine> {
->>>>>>> 90161ffb
 
    private static final long serialVersionUID = 1L;
 
@@ -22,11 +18,7 @@
    private boolean _matchEmpty;
 
    @Override
-<<<<<<< HEAD
-   public int compareTo(AsPathAccessListLine  rhs) {
-=======
    public int compareTo(AsPathAccessListLine rhs) {
->>>>>>> 90161ffb
       int ret = rhs._as1Range.compareTo(this._as1Range);
       if (ret == 0) {
          ret = rhs._as2Range.compareTo(this._as2Range);
@@ -51,11 +43,7 @@
       }
       return true;
    }
-<<<<<<< HEAD
-   
-=======
 
->>>>>>> 90161ffb
    public LineAction getAction() {
       return _action;
    }

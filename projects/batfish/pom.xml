<project xmlns="http://maven.apache.org/POM/4.0.0" xmlns:xsi="http://www.w3.org/2001/XMLSchema-instance"
  xsi:schemaLocation="http://maven.apache.org/POM/4.0.0 http://maven.apache.org/maven-v4_0_0.xsd">
  <modelVersion>4.0.0</modelVersion>

  <parent>
    <groupId>org.batfish</groupId>
    <artifactId>batfish-parent</artifactId>
    <version>0.34.0</version>
  </parent>

  <artifactId>batfish</artifactId>

  <packaging>jar</packaging>

  <build>
    <pluginManagement>
      <plugins>
        <plugin>
          <groupId>org.apache.maven.plugins</groupId>
          <artifactId>maven-dependency-plugin</artifactId>
          <executions>
            <execution>
              <goals>
                <goal>analyze-only</goal>
              </goals>
              <configuration>
                <ignoredUnusedDeclaredDependencies>
                  <ignoredUnusedDeclaredDependency>org.slf4j:slf4j-jdk14</ignoredUnusedDeclaredDependency>
                  <ignoredUnusedDeclaredDependency>com.google.auto.service:auto-service</ignoredUnusedDeclaredDependency>
                </ignoredUnusedDeclaredDependencies>
              </configuration>
            </execution>
          </executions>
        </plugin>

        <plugin>
          <groupId>org.codehaus.mojo</groupId>
          <artifactId>findbugs-maven-plugin</artifactId>
          <configuration><skip>true</skip></configuration>
        </plugin>
      </plugins>
    </pluginManagement>

    <plugins>
      <plugin>
        <groupId>org.antlr</groupId>
        <artifactId>antlr4-maven-plugin</artifactId>
        <executions>
          <!--
          Some of the more complex grammars are broken up into main files and imports. Since the
          antlr4-maven-plugin only supports imports in one directory, we need to have one execution
          per grammar where we override the library (import) directory.
          -->
          <execution>
            <id>antlr4-cisco</id>
            <goals>
              <goal>antlr4</goal>
            </goals>
            <configuration>
              <includes>**/CiscoLexer.g4,**/CiscoParser.g4</includes>
              <libDirectory>${basedir}/src/main/antlr4/org/batfish/grammar/cisco</libDirectory>
              <statusDirectory>${project.build.directory}/maven-status/antlr4-cisco</statusDirectory>
            </configuration>
          </execution>
          <execution>
            <id>antlr4-flatjuniper</id>
            <goals>
              <goal>antlr4</goal>
            </goals>
            <configuration>
               <includes>**/FlatJuniperLexer.g4,**/FlatJuniperParser.g4</includes>
              <libDirectory>${basedir}/src/main/antlr4/org/batfish/grammar/flatjuniper</libDirectory>
              <statusDirectory>${project.build.directory}/maven-status/antlr4-flatjuniper</statusDirectory>
            </configuration>
          </execution>
          <execution>
            <id>antlr4-flatvyos</id>
            <goals>
              <goal>antlr4</goal>
            </goals>
            <configuration>
              <includes>**/FlatVyosLexer.g4,**/FlatVyosParser.g4</includes>
              <libDirectory>${basedir}/src/main/antlr4/org/batfish/grammar/flatvyos</libDirectory>
              <statusDirectory>${project.build.directory}/maven-status/antlr4-flatvyos</statusDirectory>
            </configuration>
          </execution>
          <execution>
            <id>antlr4-mrv</id>
            <goals>
              <goal>antlr4</goal>
            </goals>
            <configuration>
              <includes>**/MrvLexer.g4,**/MrvParser.g4</includes>
              <libDirectory>${basedir}/src/main/antlr4/org/batfish/grammar/mrv</libDirectory>
              <statusDirectory>${project.build.directory}/maven-status/antlr4-mrv</statusDirectory>
            </configuration>
          </execution>

          <!-- All the rest that do not have imports. Note that we exclude all the g4 files from above. -->
          <execution>
            <id>antlr4-simple</id>
            <goals>
              <goal>antlr4</goal>
            </goals>
            <configuration>
              <includes>**/*.g4</includes>
              <excludes>**/cisco/*.g4,**/flatjuniper/*.g4,**/flatvyos/*.g4,**/mrv/*.g4</excludes>
            </configuration>
          </execution>
        </executions>
      </plugin>

      <plugin>
        <groupId>org.apache.maven.plugins</groupId>
        <artifactId>maven-pmd-plugin</artifactId>
        <executions>
          <execution>
            <id>check</id>
            <goals><goal>check</goal></goals>
            <configuration>
               <failOnViolation>true</failOnViolation>
            </configuration>
          </execution>

          <execution>
            <id>cpd-check</id>
            <goals><goal>cpd-check</goal></goals>
            <configuration>
               <failOnViolation>false</failOnViolation>
            </configuration>
          </execution>
        </executions>
      </plugin>
    </plugins>
  </build>

  <dependencies>
    <dependency>
      <groupId>org.batfish</groupId>
      <artifactId>batfish-common-protocol</artifactId>
    </dependency>

    <dependency>
      <groupId>com.fasterxml.jackson.core</groupId>
      <artifactId>jackson-annotations</artifactId>
    </dependency>

    <dependency>
      <groupId>com.fasterxml.jackson.core</groupId>
      <artifactId>jackson-core</artifactId>
    </dependency>

    <dependency>
      <groupId>com.fasterxml.jackson.core</groupId>
      <artifactId>jackson-databind</artifactId>
    </dependency>

    <dependency>
      <groupId>com.google.auto.service</groupId>
      <artifactId>auto-service</artifactId>
		<optional>true</optional>
    </dependency>

    <dependency>
      <groupId>com.google.code.findbugs</groupId>
      <artifactId>jsr305</artifactId>
    </dependency>

    <dependency>
      <groupId>com.google.guava</groupId>
      <artifactId>guava</artifactId>
    </dependency>

    <dependency>
      <groupId>com.microsoft.z3</groupId>
      <artifactId>z3</artifactId>
    </dependency>

    <dependency>
<<<<<<< HEAD
      <groupId>com.uber.jaeger</groupId>
      <artifactId>jaeger-core</artifactId>
=======
      <groupId>net.sf.javabdd</groupId>
      <artifactId>bdd</artifactId>
>>>>>>> b5d5abe5
    </dependency>

    <dependency>
      <groupId>commons-lang</groupId>
      <artifactId>commons-lang</artifactId>
    </dependency>

    <dependency>
      <groupId>io.opentracing</groupId>
      <artifactId>opentracing-api</artifactId>
    </dependency>
    
    <dependency>
      <groupId>io.opentracing</groupId>
      <artifactId>opentracing-util</artifactId>
    </dependency>

    <dependency>
      <groupId>io.opentracing.contrib</groupId>
      <artifactId>opentracing-jaxrs2</artifactId>
    </dependency>

    <dependency>
      <groupId>javax.ws.rs</groupId>
      <artifactId>javax.ws.rs-api</artifactId>
    </dependency>

    <dependency>
      <groupId>net.sf.javabdd</groupId>
      <artifactId>bdd</artifactId>
    </dependency>

    <dependency>
      <groupId>org.antlr</groupId>
      <artifactId>antlr4-runtime</artifactId>
    </dependency>

    <dependency>
      <groupId>org.apache.commons</groupId>
      <artifactId>commons-collections4</artifactId>
    </dependency>

    <dependency>
      <groupId>org.codehaus.jettison</groupId>
      <artifactId>jettison</artifactId>
    </dependency>

    <dependency>
      <groupId>org.glassfish.grizzly</groupId>
      <artifactId>grizzly-http-server</artifactId>
    </dependency>

    <dependency>
      <groupId>org.glassfish.jersey.containers</groupId>
      <artifactId>jersey-container-grizzly2-http</artifactId>
    </dependency>

    <dependency>
      <groupId>org.glassfish.jersey.core</groupId>
      <artifactId>jersey-server</artifactId>
    </dependency>

    <dependency>
      <groupId>org.glassfish.jersey.media</groupId>
      <artifactId>jersey-media-json-jettison</artifactId>
    </dependency>

    <!-- Runtime dependencies to add logging. -->
    <dependency>
      <groupId>org.slf4j</groupId>
      <artifactId>slf4j-jdk14</artifactId>
      <scope>runtime</scope>
    </dependency>

    <!-- Test scope dependencies. -->
    <dependency>
      <groupId>org.batfish</groupId>
      <artifactId>batfish-common-protocol</artifactId>
      <classifier>tests</classifier>
      <scope>test</scope>
    </dependency>

    <dependency>
      <groupId>junit</groupId>
      <artifactId>junit</artifactId>
      <scope>test</scope>
    </dependency>

    <dependency>
      <groupId>org.hamcrest</groupId>
      <artifactId>hamcrest-core</artifactId>
      <scope>test</scope>
    </dependency>

    <dependency>
      <groupId>org.hamcrest</groupId>
      <artifactId>hamcrest-library</artifactId>
      <scope>test</scope>
    </dependency>
  </dependencies>
</project><|MERGE_RESOLUTION|>--- conflicted
+++ resolved
@@ -177,13 +177,13 @@
     </dependency>
 
     <dependency>
-<<<<<<< HEAD
       <groupId>com.uber.jaeger</groupId>
       <artifactId>jaeger-core</artifactId>
-=======
+    </dependency>
+
+    <dependency>
       <groupId>net.sf.javabdd</groupId>
       <artifactId>bdd</artifactId>
->>>>>>> b5d5abe5
     </dependency>
 
     <dependency>
@@ -195,7 +195,7 @@
       <groupId>io.opentracing</groupId>
       <artifactId>opentracing-api</artifactId>
     </dependency>
-    
+
     <dependency>
       <groupId>io.opentracing</groupId>
       <artifactId>opentracing-util</artifactId>

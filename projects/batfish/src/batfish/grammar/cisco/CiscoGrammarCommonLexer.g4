--- conflicted
+++ resolved
@@ -1694,17 +1694,16 @@
    'keyring'
 ;
 
-<<<<<<< HEAD
+LACP
+:
+   'lacp'
+;
+
 LANE
 :
    'lane'
-=======
-LACP
-:
-   'lacp'
->>>>>>> 7e468694
-;
-
+;
+   
 LAPB
 :
    'lapb'

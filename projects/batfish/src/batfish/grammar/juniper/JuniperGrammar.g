--- conflicted
+++ resolved
@@ -634,12 +634,6 @@
   ;
 
 /*Lexing Rules ---------------------------------------------------------------------------------------*/
-<<<<<<< HEAD
-
-
-
-=======
->>>>>>> e29db718
   
 ARI_CHANGETHIS1
   :
@@ -649,16 +643,6 @@
 ARI_CHANGETHIS2
   :
   '802.3ad ' (~';')* ';'
-<<<<<<< HEAD
-  ;  
-  
-ARI_CHANGETHIS3
-  :
-  'family iso ' (~'}')* '}'
-  ;
-
-
-=======
   ; 
   
 ARI_CHANGETHIS3
@@ -671,7 +655,6 @@
   'ae4.202' 
   ;  
   
->>>>>>> e29db718
 AMPERSAND
   :
   '&'

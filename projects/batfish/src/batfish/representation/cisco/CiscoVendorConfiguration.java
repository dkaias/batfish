--- conflicted
+++ resolved
@@ -542,37 +542,6 @@
          String mapName = rsp.getMap();
          if (mapName != null) {
             exportStaticPolicy = c.getPolicyMaps().get(mapName);
-<<<<<<< HEAD
-            if (exportStaticPolicy != null) { // assume for now that all maps
-                                              // have prefix matching
-               PolicyMapMatchLine matchStaticLine = new PolicyMapMatchProtocolLine(
-                     Collections.singletonList(Protocol.STATIC));
-               PolicyMapSetLine setMetricLine = new PolicyMapSetMetricLine(
-                     metric);
-               for (PolicyMapClause clause : exportStaticPolicy.getClauses()) {
-                  boolean containsRouteFilterList = false;
-                  for (PolicyMapMatchLine matchLine : clause.getMatchLines()) {
-                     switch (matchLine.getType()) {
-                        case ROUTE_FILTER_LIST :
-                           PolicyMapMatchRouteFilterListLine rLine = (PolicyMapMatchRouteFilterListLine) matchLine;
-                           for (RouteFilterList list : rLine.getLists()) {
-                              containsRouteFilterList = true;
-                              list.getLines().add(
-                                    0,
-                                    new RouteFilterLengthRangeLine(
-                                          LineAction.REJECT, new Ip("0.0.0.0"), 0,
-                                          new SubRange(0, 0)));
-                           }
-                           break;
-                        case PROTOCOL :
-                           break;
-                        default :
-                        // note: don't allow ip access lists in policies that
-                        // are for prefix matching
-                        // i.e. convert them, or throw error if they are used
-                        // ambiguously
-                        throw new Error("Unexpected match line type");
-=======
             if (exportStaticPolicy == null) {
                throw new VendorConversionException(
                      "undefined reference to policy map: " + mapName);
@@ -589,7 +558,6 @@
                      else {
                         routeMapMetric = true;
                         break;
->>>>>>> 382534bc
                      }
                   }
                }
@@ -609,7 +577,8 @@
             for (PolicyMapClause clause : exportStaticPolicy.getClauses()) {
                boolean containsRouteFilterList = false;
                for (PolicyMapMatchLine matchLine : clause.getMatchLines()) {
-                  if (matchLine.getType() == PolicyMapMatchType.ROUTE_FILTER_LIST) {
+                     switch (matchLine.getType()) {
+                        case ROUTE_FILTER_LIST :
                      PolicyMapMatchRouteFilterListLine rLine = (PolicyMapMatchRouteFilterListLine) matchLine;
                      for (RouteFilterList list : rLine.getLists()) {
                         containsRouteFilterList = true;
@@ -618,8 +587,10 @@
                               new RouteFilterLengthRangeLine(LineAction.REJECT,
                                     new Ip("0.0.0.0"), 0, new SubRange(0, 0)));
                      }
-                  }
-                  else {
+                           break;
+                        case PROTOCOL :
+                           break;
+                        default :
                      // note: don't allow ip access lists in policies that
                      // are for prefix matching
                      // i.e. convert them, or throw error if they are used

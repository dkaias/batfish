package org.batfish.representation.iptables;

import java.util.LinkedList;
import java.util.List;
import java.util.Map.Entry;
import java.util.Set;
import java.util.SortedSet;
import org.batfish.common.BatfishException;
import org.batfish.common.VendorConversionException;
import org.batfish.common.Warnings;
import org.batfish.datamodel.Configuration;
import org.batfish.datamodel.ConfigurationFormat;
import org.batfish.datamodel.IpAccessList;
import org.batfish.datamodel.IpAccessListLine;
import org.batfish.datamodel.IpWildcard;
import org.batfish.datamodel.LineAction;
import org.batfish.datamodel.SubRange;

public class IptablesVendorConfiguration extends IptablesConfiguration {

  /** */
  private static final long serialVersionUID = 1L;

  private Configuration _c;

  private String _hostname;

  private transient Set<String> _unimplementedFeatures;

  private ConfigurationFormat _vendor;

  public void addAsIpAccessLists(Configuration config, Warnings warnings) {
    for (Entry<String, IptablesTable> e : _tables.entrySet()) {
      String tableName = e.getKey();
      IptablesTable table = e.getValue();
      for (Entry<String, IptablesChain> ec : table.getChains().entrySet()) {
        String chainName = ec.getKey();
        IptablesChain chain = ec.getValue();

        String aclName = toIpAccessListName(tableName, chainName);
        IpAccessList list = toIpAccessList(aclName, chain);

        config.getIpAccessLists().put(aclName, list);
      }
    }
  }

  @Override
  public String getHostname() {
    return _hostname;
  }

  @Override
  public SortedSet<String> getRoles() {
    return _roles;
  }

  @Override
  public Set<String> getUnimplementedFeatures() {
    return _unimplementedFeatures;
  }

  @Override
  public void setHostname(String hostname) {
    _hostname = hostname;
  }

  @Override
  public void setRoles(SortedSet<String> roles) {
    _roles.addAll(roles);
  }

  @Override
  public void setVendor(ConfigurationFormat format) {
    _vendor = format;
  }

  private IpAccessList toIpAccessList(String aclName, IptablesChain chain) {
    IpAccessList acl = new IpAccessList(aclName, new LinkedList<>());

    for (IptablesRule rule : chain.getRules()) {
      IpAccessListLine aclLine = new IpAccessListLine();

      for (IptablesMatch match : rule.getMatchList()) {

        switch (match.getMatchType()) {
          case DESTINATION:
            IpWildcard dstWildCard = match.toIpWildcard();
            aclLine.getDstIps().add(dstWildCard);
            break;
          case DESTINATION_PORT:
            List<SubRange> dstPortRanges = match.toPortRanges();
            aclLine.getDstPorts().addAll(dstPortRanges);
            break;
<<<<<<< HEAD
          case IN_INTERFACE:
            aclLine.setInInterfaceName(match.toInterfaceName());
            break;
          case OUT_INTERFACE:
            aclLine.setOutInterfaceName(match.toInterfaceName());
            break;
=======
>>>>>>> 87ff841c
          case PROTOCOL:
            aclLine.getIpProtocols().add(match.toIpProtocol());
            break;
          case SOURCE:
            IpWildcard srcWildCard = match.toIpWildcard();
            aclLine.getSrcIps().add(srcWildCard);
            break;
          case SOURCE_PORT:
            List<SubRange> srcPortRanges = match.toPortRanges();
            aclLine.getSrcPorts().addAll(srcPortRanges);
            break;
          default:
            throw new BatfishException("Unknown match type: " + match.getMatchType());
        }
      }

      aclLine.setName(rule.getName());
      aclLine.setAction(rule.getIpAccessListLineAction());
      acl.getLines().add(aclLine);
    }

    // add a final line corresponding to default chain policy
    LineAction chainAction = chain.getIpAccessListLineAction();
    IpAccessListLine defaultLine = new IpAccessListLine();
    defaultLine.setAction(chainAction);
    defaultLine.setName("default");
    acl.getLines().add(defaultLine);

    return acl;
  }

  private String toIpAccessListName(String tableName, String chainName) {
    return tableName + "::" + chainName;
  }

  @Override
  public Configuration toVendorIndependentConfiguration() throws VendorConversionException {
    String hostname = getHostname();
    _c = new Configuration(hostname);
    _c.setConfigurationFormat(_vendor);
    _c.setRoles(_roles);

    addAsIpAccessLists(_c, _w);

    return _c;
  }
}<|MERGE_RESOLUTION|>--- conflicted
+++ resolved
@@ -92,15 +92,12 @@
             List<SubRange> dstPortRanges = match.toPortRanges();
             aclLine.getDstPorts().addAll(dstPortRanges);
             break;
-<<<<<<< HEAD
           case IN_INTERFACE:
             aclLine.setInInterfaceName(match.toInterfaceName());
             break;
           case OUT_INTERFACE:
             aclLine.setOutInterfaceName(match.toInterfaceName());
             break;
-=======
->>>>>>> 87ff841c
           case PROTOCOL:
             aclLine.getIpProtocols().add(match.toIpProtocol());
             break;

--- conflicted
+++ resolved
@@ -4198,11 +4198,7 @@
          _currentIpv6PeerGroup.setGroupName(groupName);
       }
       else if (_currentNamedPeerGroup != null) {
-<<<<<<< HEAD
-         //Ari: do something here.
-=======
          _currentNamedPeerGroup.setGroupName(groupName);
->>>>>>> b9f7477f
       }
       else {
          throw new BatfishException(
@@ -5311,13 +5307,8 @@
 
    private RoutePolicyBoolean toRoutePolicyBoolean(
          Boolean_route_type_is_rp_stanzaContext ctx) {
-<<<<<<< HEAD
-      //Ari: fill in this function
-      return new RoutePolicyBooleanRouteTypeIs();
-=======
       RouteTypeExpr type = toRouteType(ctx.type);
       return new RoutePolicyBooleanRouteTypeIs(type);
->>>>>>> b9f7477f
    }
 
    private RoutePolicyBoolean toRoutePolicyBoolean(

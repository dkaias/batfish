parser grammar Cisco_mpls;

import Cisco_common;

options {
   tokenVocab = CiscoLexer;
}

mldp_address_family
:
   ADDRESS_FAMILY
   (
      IPV4
      | IPV6
   ) NEWLINE
   (
      mldpaf_label
      | mldpaf_null
   )*
;

mldp_interface
:
   INTERFACE ~NEWLINE* NEWLINE
;

mldp_log
:
   NO? LOG ~NEWLINE* NEWLINE
   (
      mlpdl_null
   )*
;

mldp_neighbor
:
   NO? NEIGHBOR ~NEWLINE* NEWLINE
   (
      mldpn_null
   )*
;

<<<<<<< HEAD
mpls_label_range_stanza
:
   MPLS LABEL RANGE DEC+ NEWLINE
;

mpls_traffic_eng_stanza
=======
mldp_null
>>>>>>> b9f7477f
:
   NO?
   (
      NSR
      | IGP
   ) ~NEWLINE* NEWLINE
;

mldp_router_id
:
   ROUTER_ID IP_ADDRESS NEWLINE
;

mldpaf_label
:
   LABEL NEWLINE
   (
      mldpafl_local
   )*
;

mldpaf_null
:
   NO?
   (
      DISCOVERY
   ) ~NEWLINE* NEWLINE
;

mldpafl_local
:
   LOCAL NEWLINE
   (
      mldpafll_advertise
      | mldpafll_null
   )*
;

mldpafll_advertise
:
   ADVERTISE NEWLINE
   (
      mldpaflla_null
   )*
;

mldpafll_null
:
   NO?
   (
      ALLOCATE
   ) ~NEWLINE* NEWLINE
;

mldpaflla_null
:
   NO?
   (
      | DISABLE
      | EXPLICIT_NULL
      | FOR
   ) ~NEWLINE* NEWLINE
;

mlpdl_null
:
   NO?
   (
      ADJACENCY
<<<<<<< HEAD
      | ADDRESS_FAMILY
      | ADVERTISE
      | ALLOCATE
      | DISABLE
      | DISCOVERY
      | IGP
      | INTERFACE
      | FOR
      | LABEL
      | LOCAL
      | LOG
=======
>>>>>>> b9f7477f
      | NEIGHBOR
      | NSR
      | SESSION_PROTECTION
   ) ~NEWLINE* NEWLINE
;

mldpn_null
:
   NO?
   (
      PASSWORD
   ) ~NEWLINE* NEWLINE
;

s_mpls_ldp
:
   MPLS
   (
      LABEL PROTOCOL
   )? LDP NEWLINE
   (
      mldp_router_id
      | mldp_address_family
      | mldp_interface
      | mldp_log
      | mldp_neighbor
      | mldp_null
   )*
;

s_mpls_label_range
:
   MPLS LABEL RANGE DEC+ NEWLINE
;

s_mpls_traffic_eng
:
   MPLS TRAFFIC_ENG NEWLINE
   (
      mte_attribute_set
      | mte_auto_tunnel
      | mte_interface
      | mte_null
      | mte_soft_preemption
   )*
;

mte_attribute_set
:
   NO? ATTRIBUTE_SET ~NEWLINE* NEWLINE
   (
      mteas_null
   )*
;

mte_auto_tunnel
:
   NO? AUTO_TUNNEL ~NEWLINE* NEWLINE
   (
      mteat_null
   )*
;

mte_interface
:
   INTERFACE name = interface_name NEWLINE
   (
      mtei_auto_tunnel
      | mtei_null
   )*
;

mte_null
:
   NO?
   (
      AFFINITY_MAP
      | LOGGING
      | REOPTIMIZE
   ) ~NEWLINE* NEWLINE
;

mte_soft_preemption
:
   SOFT_PREEMPTION ~NEWLINE* NEWLINE
   (
      mtes_null
   )*
;

mteas_null
:
   NO?
   (
      AFFINITY
   ) ~NEWLINE* NEWLINE
;

mteat_null
:
   NO?
   (
      TUNNEL_ID
   ) ~NEWLINE* NEWLINE
;

mtei_auto_tunnel
:
   NO? AUTO_TUNNEL ~NEWLINE* NEWLINE
   (
      mteiat_null
   )*
;

mtei_null
:
   NO?
   (
      ATTRIBUTE_NAMES
   ) ~NEWLINE* NEWLINE
;

mteiat_null
:
   NO?
   (
      ATTRIBUTE_SET
      | EXCLUDE
      | NHOP_ONLY
   ) ~NEWLINE* NEWLINE
;

mtes_null
:
   NO?
   (
      TIMEOUT
   ) ~NEWLINE* NEWLINE
;<|MERGE_RESOLUTION|>--- conflicted
+++ resolved
@@ -40,16 +40,7 @@
    )*
 ;
 
-<<<<<<< HEAD
-mpls_label_range_stanza
-:
-   MPLS LABEL RANGE DEC+ NEWLINE
-;
-
-mpls_traffic_eng_stanza
-=======
 mldp_null
->>>>>>> b9f7477f
 :
    NO?
    (
@@ -119,20 +110,6 @@
    NO?
    (
       ADJACENCY
-<<<<<<< HEAD
-      | ADDRESS_FAMILY
-      | ADVERTISE
-      | ALLOCATE
-      | DISABLE
-      | DISCOVERY
-      | IGP
-      | INTERFACE
-      | FOR
-      | LABEL
-      | LOCAL
-      | LOG
-=======
->>>>>>> b9f7477f
       | NEIGHBOR
       | NSR
       | SESSION_PROTECTION

--- conflicted
+++ resolved
@@ -68,17 +68,10 @@
 
 cmm_cos
 :
-<<<<<<< HEAD
-   COS 
-   (
-   	  DEC+
-   	  | range
-=======
    COS
    (
       DEC+
       | range
->>>>>>> b9f7477f
    ) NEWLINE
 ;
 

--- conflicted
+++ resolved
@@ -41,11 +41,7 @@
       _settings = batfish.getSettings();
 
       // collect nodes nodes
-<<<<<<< HEAD
-      Pattern nodeRegex;      
-=======
       Pattern nodeRegex;
->>>>>>> a1298968
       try {
          nodeRegex = Pattern.compile(question.getNodeRegex());
       }

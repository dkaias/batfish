package org.batfish.question;

import java.util.regex.Matcher;
import java.util.regex.Pattern;
import java.util.regex.PatternSyntaxException;

import org.batfish.common.BatfishException;
import org.batfish.datamodel.Edge;
import org.batfish.datamodel.NeighborType;
import org.batfish.datamodel.Topology;
import org.batfish.datamodel.answers.Answer;
import org.batfish.datamodel.answers.AnswerStatus;
import org.batfish.datamodel.answers.NeighborsAnswerElement;
import org.batfish.datamodel.questions.NeighborsQuestion;
import org.batfish.main.Batfish;

public class NeighborsAnswer extends Answer {

   public NeighborsAnswer(Batfish batfish, NeighborsQuestion question) {
<<<<<<< HEAD
      setQuestion(question);

      Pattern dstNodeRegex;
      Pattern srcNodeRegex;

      try {
         dstNodeRegex = Pattern.compile(question.getDstNodeRegex());
         srcNodeRegex = Pattern.compile(question.getSrcNodeRegex());
=======
      if (question.getNeighborTypes().isEmpty()) {
         question.getNeighborTypes().add(NeighborType.ANY);
>>>>>>> bc66ca95
      }
      catch (PatternSyntaxException e) {
         throw new BatfishException(
               String.format("One of the supplied regexes (%s  OR  %s) is not a valid java regex.", 
                     question.getDstNodeRegex(), question.getSrcNodeRegex()), 
                     e);
      }

      NeighborsAnswerElement answerElement = new NeighborsAnswerElement();

      if (question.getNeighborTypes().isEmpty() || 
            question.getNeighborTypes().contains(NeighborType.IP)) {
         Topology topology = batfish.computeTopology(batfish.loadConfigurations(),
               batfish.getEnvSettings());

         for (Edge edge : topology.getEdges()) {
            Matcher srcMatcher = srcNodeRegex.matcher(edge.getNode1());
            Matcher dstMatcher = dstNodeRegex.matcher(edge.getNode2());
            if (srcMatcher.matches() && dstMatcher.matches()) {
               answerElement.addIpEdge(edge);         
            }
         }         
      }

      for (NeighborType nType : question.getNeighborTypes()) {
         switch (nType) {
         case IP:
            break;
         case EBGP:
         case IBGP:
         default:                  
            throw new BatfishException("Unsupported NeighborType: " + nType.toString());

         }         
      }

      setStatus(AnswerStatus.SUCCESS);
      addAnswerElement(answerElement);
   }
}<|MERGE_RESOLUTION|>--- conflicted
+++ resolved
@@ -17,7 +17,6 @@
 public class NeighborsAnswer extends Answer {
 
    public NeighborsAnswer(Batfish batfish, NeighborsQuestion question) {
-<<<<<<< HEAD
       setQuestion(question);
 
       Pattern dstNodeRegex;
@@ -26,10 +25,6 @@
       try {
          dstNodeRegex = Pattern.compile(question.getDstNodeRegex());
          srcNodeRegex = Pattern.compile(question.getSrcNodeRegex());
-=======
-      if (question.getNeighborTypes().isEmpty()) {
-         question.getNeighborTypes().add(NeighborType.ANY);
->>>>>>> bc66ca95
       }
       catch (PatternSyntaxException e) {
          throw new BatfishException(
@@ -66,7 +61,6 @@
          }         
       }
 
-      setStatus(AnswerStatus.SUCCESS);
       addAnswerElement(answerElement);
    }
 }
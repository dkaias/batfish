package org.batfish.coordinator;

import static org.hamcrest.CoreMatchers.is;
import static org.hamcrest.CoreMatchers.startsWith;
import static org.hamcrest.core.IsEqual.equalTo;
import static org.junit.Assert.assertFalse;
import static org.junit.Assert.assertThat;
import static org.junit.Assert.assertTrue;

import com.google.common.collect.Lists;
import com.google.common.collect.Maps;
import com.google.common.collect.Sets;
import java.io.IOException;
import java.nio.file.Files;
import java.nio.file.Path;
import java.nio.file.Paths;
import java.util.Collections;
import java.util.List;
import java.util.Map;
import java.util.SortedSet;
import java.util.TreeSet;
import org.batfish.common.BatfishException;
import org.batfish.common.BatfishLogger;
import org.batfish.common.BfConsts;
import org.batfish.common.Container;
import org.batfish.common.util.CommonUtil;
import org.batfish.coordinator.config.Settings;
import org.junit.Before;
import org.junit.Rule;
import org.junit.Test;
import org.junit.rules.ExpectedException;
import org.junit.rules.TemporaryFolder;

/** Tests for {@link WorkMgr}. */
public class WorkMgrTest {

  @Rule public TemporaryFolder _folder = new TemporaryFolder();

  @Rule public ExpectedException _thrown = ExpectedException.none();

  private WorkMgr _manager;

  @Before
  public void initManager() throws Exception {
    Settings settings = new Settings(new String[] {});
    BatfishLogger logger = new BatfishLogger("debug", false);
    Main.mainInit(new String[] {"-containerslocation", _folder.getRoot().toString()});
    Main.setLogger(logger);
    _manager = new WorkMgr(settings, logger);
  }

  @Test
  public void initContainerWithContainerName() {
    String initResult = _manager.initContainer("container", null);
    assertThat(initResult, equalTo("container"));
  }

  @Test
  public void initContainerWithContainerPrefix() {
    String initResult = _manager.initContainer(null, "containerPrefix");
    assertThat(initResult, startsWith("containerPrefix"));
  }

  @Test
  public void initContainerWithNullInput() {
    String initResult = _manager.initContainer(null, null);
    assertThat(initResult, startsWith("null_"));
  }

  @Test
  public void initExistingContainer() {
    _manager.initContainer("container", null);
    String expectedMessage = "Container 'container' already exists!";
    _thrown.expect(BatfishException.class);
    _thrown.expectMessage(equalTo(expectedMessage));
    _manager.initContainer("container", null);
  }

  @Test
  public void listEmptyQuestion() {
    _manager.initContainer("container", null);
    Path containerDir =
        Main.getSettings().getContainersLocation().resolve("container").toAbsolutePath();
    Path testrigPath = containerDir.resolve(BfConsts.RELPATH_TESTRIGS_DIR).resolve("testrig");
    assertThat(testrigPath.toFile().mkdirs(), is(true));
    SortedSet<String> questions = _manager.listQuestions("container", "testrig");
    assertThat(questions.isEmpty(), is(true));
  }

  @Test
  public void listQuestionNames() {
    _manager.initContainer("container", null);
    Path containerDir =
        Main.getSettings().getContainersLocation().resolve("container").toAbsolutePath();
    Path testrigPath = containerDir.resolve(BfConsts.RELPATH_TESTRIGS_DIR).resolve("testrig");
    assertThat(testrigPath.toFile().mkdirs(), is(true));
    Path questionsDir = testrigPath.resolve(BfConsts.RELPATH_QUESTIONS_DIR);
    assertThat(questionsDir.resolve("initinfo").toFile().mkdirs(), is(true));
    SortedSet<String> questions = _manager.listQuestions("container", "testrig");
    assertThat(questions.size(), is(1));
    assertThat(questions.first(), equalTo("initinfo"));
  }

  @Test
  public void listQuestionWithNonExistContainer() {
    _thrown.expect(BatfishException.class);
    _thrown.expectMessage(equalTo("Container 'container' does not exist"));
    _manager.listQuestions("container", "testrig");
  }

  @Test
  public void listQuestionWithNonExistTestrig() {
    _manager.initContainer("container", null);
    _thrown.expect(BatfishException.class);
    _thrown.expectMessage(equalTo("Testrig 'testrig' does not exist"));
    _manager.listQuestions("container", "testrig");
  }

  @Test
  public void listSortedQuestionNames() {
    _manager.initContainer("container", null);
    Path containerDir =
        Main.getSettings().getContainersLocation().resolve("container").toAbsolutePath();
    Path testrigPath = containerDir.resolve(BfConsts.RELPATH_TESTRIGS_DIR).resolve("testrig");
    assertThat(testrigPath.toFile().mkdirs(), is(true));
    Path questionsDir = testrigPath.resolve(BfConsts.RELPATH_QUESTIONS_DIR);
    assertTrue(questionsDir.resolve("nodes").toFile().mkdirs());
    assertTrue(questionsDir.resolve("access").toFile().mkdirs());
    assertTrue(questionsDir.resolve("initinfo").toFile().mkdirs());
    SortedSet<String> questions = _manager.listQuestions("container", "testrig");
    assertThat(questions.size(), is(3));
    assertThat(questions.toString(), equalTo("[access, initinfo, nodes]"));
  }

  @Test
  public void getEmptyContainer() {
    _manager.initContainer("container", null);
    Container container = _manager.getContainer("container");
    assertThat(container, equalTo(Container.of("container", new TreeSet<>())));
  }

  @Test
  public void getNonEmptyContainer() {
    _manager.initContainer("container", null);
    Path containerDir =
        Main.getSettings().getContainersLocation().resolve("container").toAbsolutePath();
    Path testrigPath = containerDir.resolve(BfConsts.RELPATH_TESTRIGS_DIR).resolve("testrig");
    assertThat(testrigPath.toFile().mkdirs(), is(true));
    Container container = _manager.getContainer("container");
    assertThat(
        container,
        equalTo(Container.of("container", Sets.newTreeSet(Collections.singleton("testrig")))));
  }

  @Test
  public void getNonExistContainer() {
    _thrown.expect(Exception.class);
    _thrown.expectMessage(equalTo("Container 'container' does not exist"));
    _manager.getContainer("container");
  }

  @Test
<<<<<<< HEAD
  public void getConfigNonExistContainer() {
    _thrown.expect(Exception.class);
    _thrown.expectMessage(equalTo("Container 'container' does not exist"));
    _manager.getConfiguration("container", "testrig", "config.cfg");
  }

  @Test
  public void getNonExistConfig() {
    _manager.initContainer("container", null);
    Path containerDir =
        Main.getSettings().getContainersLocation().resolve("container").toAbsolutePath();
    Path testrigPath =
        containerDir.resolve(
            Paths.get(BfConsts.RELPATH_TESTRIGS_DIR, "testrig", BfConsts.RELPATH_TEST_RIG_DIR));
    assertThat(testrigPath.toFile().mkdirs(), is(true));
    _thrown.expect(Exception.class);
    _thrown.expectMessage(
        equalTo(
            "Configuration file config.cfg does not exist in testrig testrig "
                + "for container container"));
    _manager.getConfiguration("container", "testrig", "config.cfg");
  }

  @Test
  public void getConfigContent() {
    _manager.initContainer("container", null);
    Path containerDir =
        Main.getSettings().getContainersLocation().resolve("container").toAbsolutePath();
    Path configPath =
        containerDir.resolve(
            Paths.get(
                BfConsts.RELPATH_TESTRIGS_DIR,
                "testrig",
                BfConsts.RELPATH_TEST_RIG_DIR,
                BfConsts.RELPATH_CONFIGURATIONS_DIR));
    assertTrue(configPath.toFile().mkdirs());
    CommonUtil.writeFile(configPath.resolve("config.cfg"), "config content");
    String result = _manager.getConfiguration("container", "testrig", "config.cfg");
    assertThat(result, equalTo("config content"));
  }

  @Test
  public void testDeleteQuestionsFromAnalysis() throws Exception {
=======
  public void testConfigureAnalysis() throws Exception {
>>>>>>> 9fbf3eb3
    String containerName = "myContainer";
    _manager.initContainer(containerName, null);
    // test init and add questions to analysis
    Map<String, String> questionsToAdd =
        Maps.newHashMap(Collections.singletonMap("question1", "question1Content"));
    _manager.configureAnalysis(
        containerName, true, "analysis", questionsToAdd, Lists.newArrayList());
    questionsToAdd = Maps.newHashMap(Collections.singletonMap("question2", "question2Content"));
    questionsToAdd.put("question3", "question3Content");
    _manager.configureAnalysis(
        containerName, false, "analysis", questionsToAdd, Lists.newArrayList());
    Path questionPath =
        _folder
            .getRoot()
            .toPath()
            .resolve(
                Paths.get(
                    containerName,
                    BfConsts.RELPATH_ANALYSES_DIR,
                    "analysis",
                    BfConsts.RELPATH_QUESTIONS_DIR));
    Path qFile = questionPath.resolve(Paths.get("question1", BfConsts.RELPATH_QUESTION_FILE));
    Path otherQFile = questionPath.resolve(Paths.get("question2", BfConsts.RELPATH_QUESTION_FILE));
    try {
      String actual = new String(Files.readAllBytes(qFile));
      assertThat(actual, equalTo("question1Content"));
      actual = new String(Files.readAllBytes(otherQFile));
      assertThat(actual, equalTo("question2Content"));
    } catch (IOException e) {
      throw new BatfishException("Failed to read question content", e);
    }

    // test delete questions
    List<String> questionsToDelete = Lists.newArrayList();
    _manager.configureAnalysis(
        containerName, false, "analysis", Maps.newHashMap(), questionsToDelete);
    assertTrue(
        Files.exists(questionPath.resolve("question1"))
            && Files.exists(questionPath.resolve("question2"))
            && Files.exists(questionPath.resolve("question3")));
    questionsToDelete = Lists.newArrayList("question1", "question2");
    _manager.configureAnalysis(
        containerName, false, "analysis", Maps.newHashMap(), questionsToDelete);
    assertFalse(Files.exists(questionPath.resolve("question1")));
    assertFalse(Files.exists(questionPath.resolve("question2")));
    assertTrue(Files.exists(questionPath.resolve("question3")));
    _thrown.expect(BatfishException.class);
    _thrown.expectMessage(equalTo("Question question1 does not exist for analysis analysis"));
    questionsToDelete = Lists.newArrayList("question1");
    _manager.configureAnalysis(
        containerName, false, "analysis", Maps.newHashMap(), questionsToDelete);
  }
}<|MERGE_RESOLUTION|>--- conflicted
+++ resolved
@@ -160,7 +160,6 @@
   }
 
   @Test
-<<<<<<< HEAD
   public void getConfigNonExistContainer() {
     _thrown.expect(Exception.class);
     _thrown.expectMessage(equalTo("Container 'container' does not exist"));
@@ -203,10 +202,7 @@
   }
 
   @Test
-  public void testDeleteQuestionsFromAnalysis() throws Exception {
-=======
   public void testConfigureAnalysis() throws Exception {
->>>>>>> 9fbf3eb3
     String containerName = "myContainer";
     _manager.initContainer(containerName, null);
     // test init and add questions to analysis
